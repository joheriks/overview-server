/*
 * DocumentSet.scala
 * 
 * Overview Project
 * Created by Adam Hooper, Aug 2012
 */
package models.orm

import anorm.SQL
import org.squeryl.dsl.OneToMany
import org.squeryl.KeyedEntity
import org.squeryl.PrimitiveTypeMode._
<<<<<<< HEAD

=======
import org.squeryl.{Query,Queryable}
import org.squeryl.annotations.Transient
import scala.annotation.target.field
>>>>>>> a14022af

case class DocumentSet(
    val id: Long = 0,
    val query: String = "",
    @(Transient @field)
    val providedDocumentCount: Option[Long] = None,
    @(Transient @field)
    val documentSetCreationJob: Option[DocumentSetCreationJob] = None
    ) extends KeyedEntity[Long] {
  lazy val users = Schema.documentSetUsers.left(this)

<<<<<<< HEAD
  /**
   * It's one-to-one, which in the DB is one-to-many. This method is an
   * implementation detail, but Squeryl won't let us make it private.
   */
  lazy val documentSetCreationJobs: OneToMany[DocumentSetCreationJob] =
    Schema.documentSetDocumentSetCreationJobs.left(this)

  /**
   * The current DocumentSetCreationJob associated with the document set, 
   * or None if no association exists
   */
  def documentSetCreationJob: Option[DocumentSetCreationJob] =
    documentSetCreationJobs.headOption;

  /**
   * Create a new DocumentSetCreationJob for the document set. The job will be
   * inserted into the database in the state NotStarted. Should only be called
   * after the document set has been inserted into the database.x
   */
  def createDocumentSetCreationJob(): DocumentSetCreationJob = {
    require(id != 0l)
    val documentSetCreationJob = new DocumentSetCreationJob(id)
    documentSetCreationJobs.associate(documentSetCreationJob)
  } 
=======
  def withDocumentSetCreationJob = copy(documentSetCreationJob =
    Schema.documentSetDocumentSetCreationJobs.left(this).headOption
  )

  lazy val documents = Schema.documentSetDocuments.left(this)

  def documentCount : Long = {
    providedDocumentCount.getOrElse(
      from(Schema.documents)(d => where(d.documentSetId === this.id) compute(count)).single.measures
    )
  }

  def buildDocumentSetCreationJob() = new DocumentSetCreationJob(id)

  def createDocumentSetCreationJob() = Schema.documentSetCreationJobs.insert(buildDocumentSetCreationJob)

  def save() = Schema.documentSets.insertOrUpdate(this)
>>>>>>> a14022af
}

object DocumentSet {
  def delete(id: Long)(implicit connection: java.sql.Connection) = {
    SQL("DELETE FROM log_entry WHERE document_set_id = {id}").on('id -> id).executeUpdate()
    SQL("DELETE FROM document_tag WHERE tag_id IN (SELECT id FROM tag WHERE document_set_id = {id})").on('id -> id).executeUpdate()
    SQL("DELETE FROM tag WHERE document_set_id = {id}").on('id -> id).executeUpdate()
    SQL("DELETE FROM node_document WHERE node_id IN (SELECT id FROM node WHERE document_set_id = {id})").on('id -> id).executeUpdate()
    SQL("DELETE FROM node WHERE document_set_id = {id}").on('id -> id).executeUpdate()
    SQL("DELETE FROM document WHERE document_set_id = {id}").on('id -> id).executeUpdate()
    SQL("DELETE FROM document_set_user WHERE document_set_id = {id}").on('id -> id).executeUpdate()
    Schema.documentSetCreationJobs.deleteWhere(dscj => dscj.documentSetId === id)
    Schema.documentSets.delete(id)
    // And return the count
  }

  private def findIdToDocumentCountMap(ids: Seq[Long]) : Map[Long,Long] = {
    from(Schema.documents)(d =>
      where(d.documentSetId in ids)
      groupBy(d.documentSetId)
      compute(count)
    ).map(g => g.key -> g.measures).toMap
  }

  private def findIdToDocumentSetCreationJobMap(ids: Seq[Long]) : Map[Long,DocumentSetCreationJob] = {
    from(Schema.documentSetCreationJobs)(j =>
      where(j.documentSetId in ids).select(j)
    ).map(dscj => dscj.documentSetId -> dscj).toMap
  }

  def addDocumentCounts(documentSets: Seq[DocumentSet]) : Seq[DocumentSet] = {
    val ids = documentSets.map(_.id)
    val counts = findIdToDocumentCountMap(ids)
    documentSets.map(ds => ds.copy(providedDocumentCount=counts.get(ds.id)))
  }

  def addCreationJobs(documentSets: Seq[DocumentSet]) : Seq[DocumentSet] = {
    val ids = documentSets.map(_.id)
    val creationJobs = findIdToDocumentSetCreationJobMap(ids)
    documentSets.map(ds => ds.copy(documentSetCreationJob=creationJobs.get(ds.id)))
  }

  object ImplicitHelper {
    class DocumentSetSeq(documentSets: Seq[DocumentSet]) {
      def withDocumentCounts = DocumentSet.addDocumentCounts(documentSets)
      def withCreationJobs = DocumentSet.addCreationJobs(documentSets)
    }

    implicit def seqDocumentSetToDocumentSetSeq(documentSets: Seq[DocumentSet]) = new DocumentSetSeq(documentSets)
  }
}<|MERGE_RESOLUTION|>--- conflicted
+++ resolved
@@ -10,13 +10,8 @@
 import org.squeryl.dsl.OneToMany
 import org.squeryl.KeyedEntity
 import org.squeryl.PrimitiveTypeMode._
-<<<<<<< HEAD
-
-=======
-import org.squeryl.{Query,Queryable}
 import org.squeryl.annotations.Transient
 import scala.annotation.target.field
->>>>>>> a14022af
 
 case class DocumentSet(
     val id: Long = 0,
@@ -28,33 +23,20 @@
     ) extends KeyedEntity[Long] {
   lazy val users = Schema.documentSetUsers.left(this)
 
-<<<<<<< HEAD
   /**
-   * It's one-to-one, which in the DB is one-to-many. This method is an
-   * implementation detail, but Squeryl won't let us make it private.
-   */
-  lazy val documentSetCreationJobs: OneToMany[DocumentSetCreationJob] =
-    Schema.documentSetDocumentSetCreationJobs.left(this)
-
-  /**
-   * The current DocumentSetCreationJob associated with the document set, 
-   * or None if no association exists
-   */
-  def documentSetCreationJob: Option[DocumentSetCreationJob] =
-    documentSetCreationJobs.headOption;
-
-  /**
-   * Create a new DocumentSetCreationJob for the document set. The job will be
-   * inserted into the database in the state NotStarted. Should only be called
-   * after the document set has been inserted into the database.x
+   * Create a new DocumentSetCreationJob for the document set.
+   *
+   * The job will be inserted into the database in the state NotStarted.
+   *
+   * Should only be called after the document set has been inserted into the database.
    */
   def createDocumentSetCreationJob(): DocumentSetCreationJob = {
     require(id != 0l)
     val documentSetCreationJob = new DocumentSetCreationJob(id)
-    documentSetCreationJobs.associate(documentSetCreationJob)
+    Schema.documentSetDocumentSetCreationJobs.left(this).associate(documentSetCreationJob)
   } 
-=======
-  def withDocumentSetCreationJob = copy(documentSetCreationJob =
+
+  def withCreationJob = copy(documentSetCreationJob =
     Schema.documentSetDocumentSetCreationJobs.left(this).headOption
   )
 
@@ -65,13 +47,6 @@
       from(Schema.documents)(d => where(d.documentSetId === this.id) compute(count)).single.measures
     )
   }
-
-  def buildDocumentSetCreationJob() = new DocumentSetCreationJob(id)
-
-  def createDocumentSetCreationJob() = Schema.documentSetCreationJobs.insert(buildDocumentSetCreationJob)
-
-  def save() = Schema.documentSets.insertOrUpdate(this)
->>>>>>> a14022af
 }
 
 object DocumentSet {
