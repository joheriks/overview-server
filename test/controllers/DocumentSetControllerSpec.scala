package controllers

import org.specs2.mutable._
import org.specs2.specification._
import org.squeryl.PrimitiveTypeMode._
import play.api.test._
import play.api.test.Helpers._

import models.orm.{DocumentSetCreationJob, Schema}
import helpers.DbContext

class DocumentSetControllerSpec extends Specification {
  
  "The DocumentSet Controller" should {
<<<<<<< HEAD
    inExample("submit a DocumentSetCreationJob when a new query is received")in new DbContext {
      val result = controllers.DocumentSetController.create() (FakeRequest().
        withFormUrlEncodedBody(("query", "foo")))	
      inTransaction {
        val foundDocumentSet = 
          Schema.documentSets.where(d => d.query === "foo").headOption

        foundDocumentSet must beSome
        val foundJob = foundDocumentSet.get.documentSetCreationJob
        foundJob.get.state must be equalTo(0)
      }
=======
    "submit a DocumentSetCreationJob when a new query is received" in new DbContext {
      //val result = controllers.DocumentSetController.create() (FakeRequest().
      //  withFormUrlEncodedBody(("query", "foo")))	
      //val foundJob = 
      //  Schema.documentSetCreationJobs.where(d => d.query === "foo").headOption

      //foundJob must beSome
      //foundJob.get.query must beEqualTo("foo")
>>>>>>> a14022af
    }.pendingUntilFixed
    
      
    "redirect to documentsets view" in new DbContext {
      val result = controllers.DocumentSetController.create() (FakeRequest().
        withFormUrlEncodedBody(("query", "foo")))

      redirectLocation(result).getOrElse("No redirect") must be equalTo("/create")
    }.pendingUntilFixed
  }

}<|MERGE_RESOLUTION|>--- conflicted
+++ resolved
@@ -12,19 +12,6 @@
 class DocumentSetControllerSpec extends Specification {
   
   "The DocumentSet Controller" should {
-<<<<<<< HEAD
-    inExample("submit a DocumentSetCreationJob when a new query is received")in new DbContext {
-      val result = controllers.DocumentSetController.create() (FakeRequest().
-        withFormUrlEncodedBody(("query", "foo")))	
-      inTransaction {
-        val foundDocumentSet = 
-          Schema.documentSets.where(d => d.query === "foo").headOption
-
-        foundDocumentSet must beSome
-        val foundJob = foundDocumentSet.get.documentSetCreationJob
-        foundJob.get.state must be equalTo(0)
-      }
-=======
     "submit a DocumentSetCreationJob when a new query is received" in new DbContext {
       //val result = controllers.DocumentSetController.create() (FakeRequest().
       //  withFormUrlEncodedBody(("query", "foo")))	
@@ -33,7 +20,6 @@
 
       //foundJob must beSome
       //foundJob.get.query must beEqualTo("foo")
->>>>>>> a14022af
     }.pendingUntilFixed
     
       
