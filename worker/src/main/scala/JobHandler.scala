--- conflicted
+++ resolved
@@ -52,18 +52,14 @@
 
       val documentWriter = new DocumentWriter(documentSetId)
       val nodeWriter = new NodeWriter(documentSetId)
-<<<<<<< HEAD
       def progFn(prog:Progress) = { 
         println("PROGRESS: " + prog.percent + "% done. " + prog.status + ", " + (if (prog.hasError) "ERROR" else "OK")) ; false 
       }
-      val indexer = new DocumentSetIndexer(new DocumentCloudSource(j.query), nodeWriter, documentWriter, progFn)
-=======
       val query = DB.withConnection { implicit connection => 
         DocumentSetLoader.loadQuery(j.documentSetId).get
-      }	
+      } 
+      val indexer = new DocumentSetIndexer(new DocumentCloudSource(query), nodeWriter, documentWriter, progFn)
       Logger.info("Indexing query: " + query)
-      val indexer = new DocumentSetIndexer(new DocumentCloudSource(query), nodeWriter, documentWriter, self)
->>>>>>> f6170437
       val tree = indexer.BuildTree()
 
       j.state = Complete
