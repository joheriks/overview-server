--- conflicted
+++ resolved
@@ -238,12 +238,7 @@
     vectorsPromise
   }
 
-<<<<<<< HEAD
-  def BuildTree(server: EbeanServer) = {
-=======
-  
   def BuildTree() = {
->>>>>>> 0134007b
     val t0 = System.nanoTime()
     val vectorsPromise = RetrieveAndIndexDocuments()
     
