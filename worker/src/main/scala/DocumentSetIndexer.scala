--- conflicted
+++ resolved
@@ -232,12 +232,7 @@
     vectorsPromise
   }
 
-<<<<<<< HEAD
-  def BuildTree() = {
-=======
-  
   def BuildTree(server: EbeanServer) = {
->>>>>>> c72a9de6
     val t0 = System.nanoTime()
     val vectorsPromise = RetrieveAndIndexDocuments()
     
